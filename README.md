# Weather Data Ingestion and Analysis Pipeline

## Business Understanding

The goal of this project is to build a robust data ingestion pipeline that processes weather data from multiple files, stores it in a database, and performs analysis to derive valuable insights. The weather data includes daily records of maximum temperature, minimum temperature, and precipitation for different weather stations. This processed data can be used for various analytical purposes, including understanding weather patterns, climate change studies, and supporting agricultural decision-making.

## Tech Stack

- **Python**: Programming language used for scripting and data processing.
- **Flask**: Micro-framework used for building web APIs.
- **SQLAlchemy**: SQL toolkit and Object-Relational Mapping (ORM) library used for database interactions.
- **PostgreSQL**: Relational database management system used for storing weather data.
- **Git**: Version control system used for managing project source code.

## Project Plan

### Phase 0: Setting up PostgreSQL Database
- Install and configure PostgreSQL for storing weather data.

### Phase 1: Data Modeling
- Define SQLAlchemy models (`WeatherData` and `WeatherStationYearlyStats`) for weather data storage.
- Create tables in PostgreSQL database using SQLAlchemy.

### Phase 2: Data Ingestion
- Implement a data ingestion pipeline to fetch existing records and avoid duplicates.
- Create a temporary staging table for processing data files.
- Parse, validate, and clean weather data from files.
- Insert validated records into the temporary table.
- Transfer data from the staging table to the main `weather_data` table in PostgreSQL.

### Phase 3: Data Analysis
- Define models (`WeatherStationYearlyStats`) to store calculated yearly weather statistics.
- Calculate average maximum temperature, average minimum temperature, and total precipitation for each weather station and year.
- Store calculated statistics in the `weather_station_yearly_stats` table.

### Phase 4: API Development
- Develop RESTful APIs using Flask to expose weather data and statistics.
- Implement endpoints for retrieving weather data by station ID, date, and statistical summaries.
- Ensure robust error handling and validation for API requests.


## Initial Data Collection Report

The initial dataset consists of weather data files stored in the "wx_data" folder. Each file is named after a weather station and contains tab-separated values representing the date, maximum temperature, minimum temperature, and precipitation.

## Data Description Report

### Weather Data Fields

- `station_id` (str): Identifier for the weather station.
- `date` (date): Date of the weather data record.
- `max_temp` (float): Maximum temperature recorded (in tenths of degrees Celsius).
- `min_temp` (float): Minimum temperature recorded (in tenths of degrees Celsius).
- `precipitation` (float): Precipitation recorded (in tenths of millimeters).

## Data Quality Report

- **Duplicates**: Checked by comparing (station_id, date) pairs.
- **Missing Values**: Represented by -9999 and handled during data processing.
- **Data Types**: Ensured correct data types for each field during ingestion.
- **Integrity Constraints**: Unique constraint on (station_id, date) to avoid duplicate entries.

## Data Selection Report

### Selection Criteria

- Only valid records with proper date formatting.
- Exclude records with missing values represented by -9999.
- Ensure no duplicate records based on (station_id, date).

## Data Cleaning Report

### Cleaning Steps

- Convert date from YYYYMMDD format to datetime.date object.
- Scale temperature and precipitation values by dividing by 10.
- Replace -9999 with None for missing values.

## Data Derivation Report

### Derived Fields

- `avg_max_temp` (float): Average maximum temperature for each year and station.
- `avg_min_temp` (float): Average minimum temperature for each year and station.
- `total_precipitation` (float): Total precipitation for each year and station.

## Data Modeling Report

### SQLAlchemy Models

#### WeatherData

```python
class WeatherData(Base):
    __tablename__ = 'weather_data'
    id = Column(Integer, primary_key=True, autoincrement=True)
    station_id = Column(String, nullable=False, index=True)
    date = Column(Date, nullable=False, index=True)
    max_temp = Column(Float)
    min_temp = Column(Float)
    precipitation = Column(Float, default=0.0)
    __table_args__ = (
        UniqueConstraint('station_id', 'date', name='unique_station_date'),
    )
```

#### WeatherStationYearlyStats
```python
class WeatherStationYearlyStats(Base):
    __tablename__ = 'weather_station_yearly_stats'
    id = Column(Integer, primary_key=True, autoincrement=True)
    station_id = Column(String, nullable=False, index=True)
    year = Column(Integer, nullable=False, index=True)
    avg_max_temp = Column(Float(precision=3, asdecimal=True))
    avg_min_temp = Column(Float(precision=3, asdecimal=True))
    total_precipitation = Column(Float(precision=3, asdecimal=True))
    __table_args__ = (
        UniqueConstraint('station_id', 'year', name='unique_station_year'),
    )
```

## Data Ingestion Process

    Fetch Existing Records: Loaded existing (station_id, date) pairs to avoid duplicates.
    Temporary Table Creation: Created a temporary table for staging.
    File Processing: Parsed, validated, and cleaned data from files parallely, and inserted valid records into the temporary table.
    Insert Into Main Table: Transferred data from the temporary table into the main table.

## Data Analysis Process

    Calculate Yearly Stats: Computed average maximum temperature, average minimum temperature, and total precipitation for each station and year.
```python
            # Query to calculate the statistics
            yearly_stats = session.query(
                WeatherData.station_id,
                func.extract('year', WeatherData.date).label('year'),
                func.avg(case([(WeatherData.max_temp != None, WeatherData.max_temp)], else_=None)).label('avg_max_temp'),
                func.avg(case([(WeatherData.min_temp != None, WeatherData.min_temp)], else_=None)).label('avg_min_temp'),
                func.sum(case([(WeatherData.precipitation != None, WeatherData.precipitation)], else_=0.0)).label('total_precipitation')
            ).group_by(
                WeatherData.station_id,
                func.extract('year', WeatherData.date)
            ).all()

            return yearly_stats
```

    
    Store Yearly Stats: Inserted the computed statistics into the weather_station_yearly_stats table.



## Directory Structure

- **app.py**: Entry point of the application.
- **dir_stuc.py**: File (possibly for directory structure definition or similar purpose).
- **main.py**: Main script or module for the project.
- **README.md**: Project documentation file.
- **requirements.txt**: File listing dependencies required for the project.
- **setup.py**: Script for setting up the project environment.
- **src/**: Root directory for source code.

  - **api/**: Module for handling API routes and logic.
    - **routes.py**: Defines API endpoints and their corresponding functions.
    - **__init__.py**: Initialization script for the `api` module.

  - **components/**: Module for different components of the project.
    - **data_analysis.py**: Contains logic for analyzing weather data.
    - **data_ingestion.py**: Handles the ingestion of weather data.
    - **data_modelling.py**: Defines SQLAlchemy models for weather data.
    - **__init__.py**: Initialization script for the `components` module.

  - **config/**: Configuration files for database and possibly other settings.
    - **database_config.py**: Configuration for database connection.
    - **__init__.py**: Initialization script for the `config` module.

  - **exception.py**: Module defining custom exceptions for error handling.
  - **logger.py**: Module defining logging configuration and utilities.
  
  - **models/**: Directory possibly for additional data models.
    - **__init__.py**: Initialization script for the `models` module.

  - **services/**: Contains business logic or service layers.
    - **weather_service.py**: Implements services related to weather data.
    - **__init__.py**: Initialization script for the `services` module.

  - **__init__.py**: Initialization script for the `src` package.
  
- **static/**: Directory possibly for static files.
  - **swagger.json**: Swagger API specification file.

- **__init__.py**: Initialization script for the entire project.
- **wx_data**: Contains the data in multiple files of .txt format.




# Project Setup and Usage

## Phase 0: Setting Up PostgreSQL

1. **Install PostgreSQL:**
   - Download and install PostgreSQL from the [official website](https://www.postgresql.org/download/) or package manager.

2. **Create Database:**
   - Open a terminal or PostgreSQL client.
   - Create a new database for the project:
     ```sql
     CREATE DATABASE weather_db;
     ```
3. **Update Database configurations:**
   ```python
   from sqlalchemy import create_engine
    db_username = 'your_username'
    db_password = 'your_password'
    db_host = 'localhost'
    db_port = '5433'
    db_name = 'weather_db'
    
    SQLALCHEMY_DATABASE_URI = f'postgresql://{db_username}:{db_password}@{db_host}:{db_port}/{db_name}'
    engine = create_engine(SQLALCHEMY_DATABASE_URI)```

   

## Phase 1: Data Modelling and Ingestion

1. **Clone Git Repository:**
   - Clone the project repository from Git:
     ```bash
     git clone https://github.com/ShubhamGupta19/Weather-Data-Ingestion-Pipeline.git
     ```

2. **Install Dependencies:**
   - Install required Python packages listed in `requirements.txt`:
     ```bash
     pip install -r requirements.txt
     ```

3. **Run Data Ingestion Script:**
   - Execute `main.py` to start the data ingestion process:
     ```bash
     python main.py
     ```
   - The tables will be created in the database and the data from folder `wx_data` will be ingested into those tables.

## Phase 2: API Implementation

1. **Run Flask Application:**
   - Start the Flask application to deploy API endpoints:
     ```bash
     python app.py
     ```

2. **Access Swagger UI:**
   - Open a web browser and go to `http://localhost:5000/swagger` to access Swagger UI.
   - Use Swagger UI to test the implemented API endpoints (`/api/weather` and `/api/weather/stats`).

## Verification

- **Explore API Endpoints:**
  - Test each API endpoint using Swagger UI by providing appropriate query parameters (`station_id`, `date`, `page`, `per_page`).
  - Verify responses to ensure correct functionality and data retrieval.

---

### Additional Notes

- **Swagger Integration:** Ensure `swagger.json` accurately reflects the API endpoints defined in `routes.py`.
- **Testing:** Use tools like Postman or curl commands for more extensive testing beyond Swagger UI.

By following these steps, you can set up the project, ingest and analyze weather data, deploy API endpoints, and verify their functionality using Swagger UI.
<<<<<<< HEAD
=======

>>>>>>> a0b18db0
<|MERGE_RESOLUTION|>--- conflicted
+++ resolved
@@ -269,7 +269,4 @@
 - **Testing:** Use tools like Postman or curl commands for more extensive testing beyond Swagger UI.
 
 By following these steps, you can set up the project, ingest and analyze weather data, deploy API endpoints, and verify their functionality using Swagger UI.
-<<<<<<< HEAD
-=======
-
->>>>>>> a0b18db0
+
